//////////////////////////////////////////////////////////////////////////////
//
// Copyright (c) 2004-2019 musikcube team
//
// All rights reserved.
//
// Redistribution and use in source and binary forms, with or without
// modification, are permitted provided that the following conditions are met:
//
//    * Redistributions of source code must retain the above copyright notice,
//      this list of conditions and the following disclaimer.
//
//    * Redistributions in binary form must reproduce the above copyright
//      notice, this list of conditions and the following disclaimer in the
//      documentation and/or other materials provided with the distribution.
//
//    * Neither the name of the author nor the names of other contributors may
//      be used to endorse or promote products derived from this software
//      without specific prior written permission.
//
// THIS SOFTWARE IS PROVIDED BY THE COPYRIGHT HOLDERS AND CONTRIBUTORS "AS IS"
// AND ANY EXPRESS OR IMPLIED WARRANTIES, INCLUDING, BUT NOT LIMITED TO, THE
// IMPLIED WARRANTIES OF MERCHANTABILITY AND FITNESS FOR A PARTICULAR PURPOSE
// ARE DISCLAIMED. IN NO EVENT SHALL THE COPYRIGHT OWNER OR CONTRIBUTORS BE
// LIABLE FOR ANY DIRECT, INDIRECT, INCIDENTAL, SPECIAL, EXEMPLARY, OR
// CONSEQUENTIAL DAMAGES (INCLUDING, BUT NOT LIMITED TO, PROCUREMENT OF
// SUBSTITUTE GOODS OR SERVICES; LOSS OF USE, DATA, OR PROFITS; OR BUSINESS
// INTERRUPTION) HOWEVER CAUSED AND ON ANY THEORY OF LIABILITY, WHETHER IN
// CONTRACT, STRICT LIABILITY, OR TORT (INCLUDING NEGLIGENCE OR OTHERWISE)
// ARISING IN ANY WAY OUT OF THE USE OF THIS SOFTWARE, EVEN IF ADVISED OF THE
// POSSIBILITY OF SUCH DAMAGE.
//
//////////////////////////////////////////////////////////////////////////////

#include <stdafx.h>
#include <cursespp/Window.h>
#include <cursespp/IWindowGroup.h>
#include <cursespp/IInput.h>
#include <cursespp/ILayout.h>
#include <cursespp/Colors.h>
#include <cursespp/Screen.h>
#include <cursespp/Text.h>

#include <core/runtime/Message.h>
#include <core/runtime/MessageQueue.h>

using namespace cursespp;
using namespace musik::core::runtime;

static int NEXT_ID = 0;

static bool drawPending = false;
static bool freeze = false;
static Window* top = nullptr;
static Window* focused = nullptr;

static MessageQueue messageQueue;
static std::shared_ptr<INavigationKeys> keys;

#define ENABLE_BOUNDS_CHECK 1

/* clangen says: we used to just be able to call wbkgd() prior to ncurses 6.2;
however, something changed internally that causes the drawing to get corrupted
if we don't call wbkgdset() first. this looks like a bug, and the release notes
mention wbkgd() was changed, but it's unclear what exactly happened... */
#ifndef WIN32
    #define wbkgd_internal(window, color) \
        wbkgdset(window, color); \
        wbkgd(window, color);
#else
    #define wbkgd_internal(window, color) \
        wbkgd(window, color);
#endif

static inline void DrawCursor(IInput* input) {
    if (input) {
        Window* inputWindow = dynamic_cast<Window*>(input);
        if (inputWindow) {
            WINDOW* content = inputWindow->GetContent();
            curs_set(1);
            wtimeout(content, IDLE_TIMEOUT_MS);
            wmove(content, 0, input->Position());
        }
    }
    else {
        curs_set(0);
    }
}

static inline void DrawTooSmall() {
    static const std::string error = "terminal too small";
    int64_t color = Color(Color::TextError);
    wclear(stdscr);
    wmove(stdscr, 0, 0);
    wattron(stdscr, color);
    waddstr(stdscr, error.c_str());
    wattroff(stdscr, color);
}

bool Window::WriteToScreen(IInput* input) {
    if (drawPending && !freeze) {
        drawPending = false;
        update_panels();
        doupdate();
        DrawCursor(input);
        return true;
    }
    else if (freeze) {
        drawPending = false;
        DrawTooSmall();
    }

    return false;
}

void Window::InvalidateScreen() {
    werase(stdscr);
    drawPending = true;
}

void Window::Freeze() {
    if (!freeze) {
        freeze = true;
        Window::InvalidateScreen();
    }
}

void Window::Unfreeze() {
    if (freeze) {
        freeze = false;
        Window::InvalidateScreen();
    }
}

IMessageQueue& Window::MessageQueue() {
    return messageQueue;
}

Window::Window(IWindow *parent) {
    this->frame = this->content = 0;
    this->framePanel = this->contentPanel = 0;
    this->parent = parent;
    this->height = 0;
    this->width = 0;
    this->x = 0;
    this->y = 0;
    this->lastAbsoluteX = 0;
    this->lastAbsoluteY = 0;
    this->contentColor = Color(Color::ContentColorDefault);
    this->frameColor = Color(Color::FrameColorDefault);
    this->focusedContentColor = Color(Color::ContentColorDefault);
    this->focusedFrameColor = Color(Color::FrameColorFocused);
    this->drawFrame = true;
    this->isVisibleInParent = false;
    this->isDirty = true;
    this->focusOrder = -1;
    this->id = NEXT_ID++;
    this->badBounds = false;
}

Window::~Window() {
    messageQueue.Remove(this);
    if (::top == this) { top = nullptr; }
    if (::focused == this) { focused = nullptr; }
    this->Destroy();
}

int Window::GetId() const {
    return this->id;
}

void Window::ProcessMessage(musik::core::runtime::IMessage &message) {

}

bool Window::IsVisible() {
    return !this->badBounds && this->isVisibleInParent;
}

bool Window::IsFocused() {
    return ::focused == this;
}

void Window::BringToTop() {
    if (this->framePanel) {
        top_panel(this->framePanel);

        if (this->contentPanel && this->contentPanel != this->framePanel) {
            top_panel(this->contentPanel);
        }

        ::top = this;
    }
}

bool Window::IsTop() {
    return (::top == this);
}

void Window::SendToBottom() {
    if (this->framePanel) {
        bottom_panel(this->contentPanel);

        if (this->contentPanel != this->framePanel) {
            bottom_panel(this->framePanel);
        }
    }
}

void Window::Post(int messageType, int64_t user1, int64_t user2, int64_t delay) {
    messageQueue.Post(Message::Create(this, messageType, user1, user2), delay);
}

void Window::Broadcast(int messageType, int64_t user1, int64_t user2, int64_t delay) {
    messageQueue.Broadcast(Message::Create(nullptr, messageType, user1, user2), delay);
}

void Window::Debounce(int messageType, int64_t user1, int64_t user2, int64_t delay) {
    messageQueue.Debounce(Message::Create(this, messageType, user1, user2), delay);
}

void Window::Remove(int messageType) {
    messageQueue.Remove(this, messageType);
}

void Window::SetParent(IWindow* parent) {
    if (this->parent != parent) {
        IWindowGroup* group = dynamic_cast<IWindowGroup*>(this->parent);
        IWindow* oldParent = this->parent;
        bool visible = !!this->frame;

        if (visible) {
            this->Hide();
        }

        this->parent = parent;

        if (visible) {
            this->Show();
        }

        if (parent) {
            this->OnAddedToParent(parent);
        }
        else {
            this->OnRemovedFromParent(oldParent);
        }
    }
}

void Window::RecreateForUpdatedDimensions() {
    bool hasFrame = !!this->frame;
    if (hasFrame || this->isVisibleInParent) {
        this->Recreate();

        if (!hasFrame) {
            this->OnVisibilityChanged(true);
        }
    }

    this->OnDimensionsChanged();
}

void Window::MoveAndResize(int x, int y, int width, int height) {
    bool sizeChanged = this->width != width || this->height != height;

    this->x = x;
    this->y = y;
    int absX = this->GetAbsoluteX();
    int absY = this->GetAbsoluteY();

    bool positionChanged =
        absX != this->lastAbsoluteX ||
        absY != this->lastAbsoluteY;

    if (sizeChanged || positionChanged || this->badBounds || !this->content) {
        this->lastAbsoluteX = absX;
        this->lastAbsoluteY = absY;
        this->width = width;
        this->height = height;
        this->RecreateForUpdatedDimensions();
    }
    else {
        this->DestroyIfBadBounds();
    }
}

void Window::DestroyIfBadBounds() {
    if (this->CheckForBoundsError()) {
        this->badBounds = true;
        this->Destroy();
    }
}

void Window::SetSize(int width, int height) {
    if (this->width != width || this->height != height) {
        this->width = width;
        this->height = height;
        this->RecreateForUpdatedDimensions();
    }
    else {
        this->DestroyIfBadBounds();
    }
}

void Window::SetPosition(int x, int y) {
    this->x = x;
    this->y = y;
    int absX = this->GetAbsoluteX();
    int absY = this->GetAbsoluteY();

    if (absX != this->lastAbsoluteX || absY != this->lastAbsoluteY) {
        this->lastAbsoluteX = absX;
        this->lastAbsoluteY = absY;
        this->RecreateForUpdatedDimensions();
    }
    else {
        this->DestroyIfBadBounds();
    }
}

void Window::OnDimensionsChanged() {
    this->Invalidate();
}

void Window::OnVisibilityChanged(bool visible) {
    /* for subclass use */
}

void Window::OnFocusChanged(bool focused) {
    /* for subclass use */
}

void Window::OnRedraw() {
    /* for subclass use */
}

void Window::OnAddedToParent(IWindow* newParent) {
    /* for subclass use */
}

void Window::OnRemovedFromParent(IWindow* oldParent) {
    /* for subclass use */
}

void Window::OnChildVisibilityChanged(bool visible, IWindow* child) {
    /* for subclass use */
}

void Window::DecorateFrame() {
    /* for subclass use */
}

void Window::Redraw() {
    this->isDirty = true;

    if (this->IsVisible() && this->IsParentVisible()) {
        if (this->parent && !this->parent->IsVisible()) {
            return;
        }

        if (!this->frame) {
            this->Create();
        }

        if (this->frame) {
            this->OnRedraw();
            this->Invalidate();
            this->isDirty = false;
            return;
        }
    }
}

int Window::GetWidth() const {
    return this->width;
}

int Window::GetHeight() const {
    return this->height;
}

int Window::GetContentHeight() const {
    if (!this->drawFrame) {
        return this->height;
    }

    return this->height ? this->height - 2 : 0;
}

int Window::GetContentWidth() const {
    if (!this->drawFrame) {
        return this->width;
    }

    return this->width ? this->width - 2 : 0;
}

int Window::GetX() const {
    return this->x;
}

int Window::GetY() const {
    return this->y;
}

void Window::SetContentColor(Color color) {
    this->contentColor = (color == Color::Default)
        ? Color::ContentColorDefault : color;

    this->RepaintBackground();
    this->Redraw();
}

void Window::SetFocusedContentColor(Color color) {
    this->focusedContentColor = (color == Color::Default)
        ? Color::ContentColorDefault : color;

    this->RepaintBackground();
    this->Redraw();
}

void Window::SetFrameColor(Color color) {
    this->frameColor = (color == Color::Default)
        ? Color::FrameColorDefault : color;

    this->RepaintBackground();
    this->Redraw();
}

void Window::SetFocusedFrameColor(Color color) {
    this->focusedFrameColor = (color == Color::Default)
        ? Color::FrameColorFocused : color;

    this->RepaintBackground();
    this->Redraw();
}

void Window::DrawFrameAndTitle() {
    box(this->frame, 0, 0);

    /* draw the title, if one is specified */
    size_t titleLen = u8len(this->title);
    if (titleLen > 0) {
        int max = this->width - 4; /* 4 = corner + space + space + corner */
        if (max > 3) { /* 3 = first character plus ellipse (e.g. 'F..')*/
            std::string adjusted = " " + text::Ellipsize(this->title, (size_t) max - 2) + " ";
            wmove(this->frame, 0, 2);
            checked_waddstr(this->frame, adjusted.c_str());
        }
    }

    this->DecorateFrame();
}

void Window::RepaintBackground() {
    bool focused = IsFocused();

    if (this->drawFrame &&
        this->frameColor != Color::Default &&
        this->frame &&
        this->content != this->frame)
    {
        werase(this->frame);
        wbkgd_internal(this->frame, focused? this->focusedFrameColor : this->frameColor);
        this->DrawFrameAndTitle();
    }

    if (this->content) {
        werase(this->content);
        wbkgd_internal(this->content, focused ? this->focusedContentColor : this->contentColor);
    }

    this->Invalidate();
}

WINDOW* Window::GetContent() const {
    return this->content;
}

WINDOW* Window::GetFrame() const {
    return this->frame;
}

int Window::GetFocusOrder() {
    return this->focusOrder;
}

void Window::SetFocusOrder(int order) {
    this->focusOrder = order;
}

void Window::Show() {
    if (parent && !parent->IsVisible()) {
        /* remember that someone tried to make us visible, but don't do
        anything because we could corrupt the display */
        this->isVisibleInParent = true;
        return;
    }

    bool notifyParent = false;

    if (this->badBounds) {
        if (!this->CheckForBoundsError()) {
            this->Recreate();
            this->badBounds = false;
            notifyParent = true;
        }
        this->isVisibleInParent = true;
    }
    else {
        if (this->framePanel) {
            if (!this->isVisibleInParent) {
                show_panel(this->framePanel);

                if (this->contentPanel && this->framePanel != this->contentPanel) {
                    show_panel(this->contentPanel);
                }

                this->isVisibleInParent = true;
                drawPending = true;
                notifyParent = true;
                this->OnVisibilityChanged(true);
            }
        }
        else {
            this->Create();
            notifyParent = true;
            this->isVisibleInParent = true;
        }

        if (this->isDirty) {
            this->Redraw();
        }
    }

    if (notifyParent && this->parent) {
        this->parent->OnChildVisibilityChanged(true, this);
    }
}

void Window::Recreate() {
    this->Destroy();
    this->Create();
}

void Window::OnParentVisibilityChanged(bool visible) {
    if (!visible && this->isVisibleInParent) {
        if (this->framePanel) {
            this->Destroy();
        }
    }
    else if (visible && this->isVisibleInParent) {
        if (this->framePanel) {
            this->Redraw();
        }
        else {
            this->Recreate();
        }
    }
}

bool Window::CheckForBoundsError() {
    if (this->parent && ((Window *)this->parent)->CheckForBoundsError()) {
        return true;
    }

    int screenCy = Screen::GetHeight();
    int screenCx = Screen::GetWidth();

    int cx = this->GetWidth();
    int cy = this->GetHeight();

    if (cx <= 0 || cy <= 0) {
        return true;
    }

    if (cx > screenCx || cy > screenCy) {
        return true;
    }

    if (this->drawFrame && (cx < 3 || cy < 3)) {
        /* if a frame is visible, the minimum x and y dimensions are
        2 cells -- the left+right (and top+bottom) border, plus the
        content area (at least 1 cell) */
        return true;
    }

    if (!this->parent) {
        return false;
    }

    const int parentWidth = this->parent->GetContentWidth();
    const int parentHeight = this->parent->GetContentHeight();

    if (this->width > parentWidth || this->height > parentHeight) {
        return true;
    }

    const int right = this->x + cx;
    const int bottom = this->y + cy;

    if (right > parentWidth || bottom > parentHeight) {
        return true;
    }

    return false;
}

int Window::GetAbsoluteX() const {
    return this->parent ? (this->x + parent->GetAbsoluteX()) : this->x;
}

int Window::GetAbsoluteY() const {
    return this->parent ? (this->y + parent->GetAbsoluteY()) : this->y;
}

void Window::SetFrameTitle(const std::string& title) {
    this->title = title;
    this->Destroy();
    this->Redraw();
}

std::string Window::GetFrameTitle() const {
    return this->title;
}

void Window::Create() {
    assert(this->frame == nullptr);
    assert(this->content == nullptr);
    assert(this->framePanel == nullptr);
    assert(this->contentPanel == nullptr);

    if (this->parent && !this->parent->IsVisible()) {
        return;
    }

    bool hadBadBounds = this->badBounds;
    this->badBounds = this->CheckForBoundsError();

    if (this->badBounds) {
        this->Destroy();
        return;
    }

    /* else we have valid bounds. this->x and this->y are specified in
    relative space; find their absolute offset based on our parent. */

    int absoluteXOffset = 0;
    int absoluteYOffset = 0;

    if (this->parent) {
        absoluteXOffset = this->parent->GetAbsoluteX();
        absoluteYOffset = this->parent->GetAbsoluteY();

        if (parent->IsFrameVisible()) {
            absoluteXOffset += 1;
            absoluteYOffset += 1;
        }
    }

    this->frame = newwin(
        this->height,
        this->width,
        absoluteYOffset + this->y,
        absoluteXOffset + this->x);

    if (this->frame) { /* can fail if the screen size is too small. */
        /* resolve our current colors colors */

        bool focused = this->IsFocused();

        int64_t currentFrameColor = focused
            ? this->focusedFrameColor : this->frameColor;

        int64_t currentContentColor = focused
            ? this->focusedContentColor : this->contentColor;

        /* create the corresponding panel. required for z-ordering. */

        this->framePanel = new_panel(this->frame);

        /* if we were asked not to draw a frame, we'll set the frame equal to
        the content view, and use the content views colors*/

        if (!this->drawFrame) {
            this->content = this->frame;
            this->RepaintBackground();
        }

        /* otherwise we'll draw a box around the frame, and create a content
        sub-window inside */

        else {
            this->content = newwin(
                this->height - 2,
                this->width - 2,
                absoluteYOffset + this->y + 1,
                absoluteXOffset + this->x + 1);

            if (!this->content) {
                /* should never happen. if there's enough room for this->frame,
                there's enough room for this->content */
                this->Destroy();
                return;
            }

            this->contentPanel = new_panel(this->content);
            this->RepaintBackground();
            this->DrawFrameAndTitle();
        }

        this->Show();

        if (hadBadBounds && this->isVisibleInParent) {
            this->OnVisibilityChanged(true);
            if (this->parent) {
                this->parent->OnChildVisibilityChanged(true, this);
            }
        }
    }
}

void Window::Hide() {
    bool notifyParent = false;
    this->Blur();
    if (this->frame) {
        if (this->isVisibleInParent) {
            this->Destroy();
            this->isVisibleInParent = false;
            this->OnVisibilityChanged(false);
            notifyParent = true;
        }
    }
    else {
        if (this->isVisibleInParent) {
            notifyParent = true;
            this->isVisibleInParent = false;
        }
    }

    if (notifyParent && this->parent) {
        this->parent->OnChildVisibilityChanged(false, this);
    }
}

void Window::Destroy() {
    if (this->frame) {
        del_panel(this->framePanel);
        delwin(this->frame);

        if (this->content != this->frame) {
            del_panel(this->contentPanel);
            delwin(this->content);
        }
    }

    this->framePanel = this->contentPanel = 0;
    this->content = this->frame = 0;
    this->isDirty = true;
}

void Window::SetFrameVisible(bool enabled) {
    if (enabled != this->drawFrame) {
        this->drawFrame = enabled;

        if (this->frame || this->content) {
            this->Destroy();
            this->Show();
        }
    }
}

bool Window::IsFrameVisible() {
    return this->drawFrame;
}

IWindow* Window::GetParent() const {
    return this->parent;
}

void Window::Clear() {
    if (this->content) {
        werase(this->content);
        wmove(this->content, 0, 0);
    }

    bool focused = this->IsFocused();
    int64_t contentColor = focused ? this->focusedContentColor : this->contentColor;
    int64_t frameColor = focused ? this->focusedFrameColor : this->frameColor;

    if (this->content == this->frame && this->frame) {
        wbkgd_internal(this->frame, contentColor);
    }
    else if (this->frame && this->content) {
        wbkgd_internal(this->frame, frameColor);
<<<<<<< HEAD
        wbkgd_internal(this->frame, contentColor);
=======
        wbkgd_internal(this->content, contentColor);
>>>>>>> f6b18475
    }
}

void Window::Invalidate() {
    if (this->isVisibleInParent) {
        if (this->frame) {
            drawPending = true;
        }
    }
}

bool Window::IsParentVisible() {
    if (this->parent == nullptr) {
        return true;
    }

    auto p = this->GetParent();
    while (p) {
        if (!p->IsVisible()) {
            return false;
        }
        p = p->GetParent();
    }

    return true;
}

void Window::Focus() {
    if (::focused != this) {
        if (::focused) { ::focused->Blur(); }
        ::focused = this;
        this->isDirty = true;
        this->OnFocusChanged(true);
        this->RepaintBackground();
        this->Redraw();
    }
}

void Window::Blur() {
    if (::focused == this) {
        ::focused = nullptr;
        this->isDirty = true;
        this->OnFocusChanged(false);
        this->RepaintBackground();
        this->Redraw();
    }
}

void Window::SetNavigationKeys(std::shared_ptr<INavigationKeys> keys) {
    ::keys = keys;
}

bool Window::MouseEvent(const IMouseHandler::Event& mouseEvent) {
    return false;
}

bool Window::FocusInParent() {
    auto layout = dynamic_cast<ILayout*>(this->GetParent());
    if (layout) {
        return layout->SetFocus(shared_from_this());
    }
    return false;
}

/* default keys for navigating around sub-views. apps can override this shim to
provide VIM-like keybindings, if it wants... */
static class DefaultNavigationKeys : public INavigationKeys {
    public:
        virtual bool Up(const std::string& key) override { return Up() == key; }
        virtual bool Down(const std::string& key) override { return Down() == key; }
        virtual bool Left(const std::string& key) override { return Left() == key; }
        virtual bool Right(const std::string& key) override { return Right() == key; }
        virtual bool Next(const std::string& key) override { return Next() == key; }
        virtual bool Prev(const std::string& key) override { return Prev() == key; }
        virtual bool Mode(const std::string& key) override { return Mode() == key; }
        virtual bool PageUp(const std::string& key) override { return PageUp() == key; }
        virtual bool PageDown(const std::string& key) override { return PageDown() == key; }
        virtual bool Home(const std::string& key) override { return Home() == key; }
        virtual bool End(const std::string& key) override { return End() == key; }

        virtual std::string Up() override { return "KEY_UP"; }
        virtual std::string Down() override { return "KEY_DOWN"; }
        virtual std::string Left() override { return "KEY_LEFT"; }
        virtual std::string Right() override { return "KEY_RIGHT"; }
        virtual std::string Next() override { return "KEY_TAB"; }
        virtual std::string Prev() override { return "KEY_BTAB"; }
        virtual std::string Mode() override  { return "^["; }
        virtual std::string PageUp() override { return "KEY_PPAGE"; }
        virtual std::string PageDown() override { return "KEY_NPAGE"; }
        virtual std::string Home() override { return "KEY_HOME"; }
        virtual std::string End() override { return "KEY_END"; }
} defaultNavigationKeys;

INavigationKeys& Window::NavigationKeys() {
    if (::keys) {
        return *::keys.get();
    }

    return defaultNavigationKeys;
}<|MERGE_RESOLUTION|>--- conflicted
+++ resolved
@@ -794,11 +794,7 @@
     }
     else if (this->frame && this->content) {
         wbkgd_internal(this->frame, frameColor);
-<<<<<<< HEAD
-        wbkgd_internal(this->frame, contentColor);
-=======
         wbkgd_internal(this->content, contentColor);
->>>>>>> f6b18475
     }
 }
 
