--- conflicted
+++ resolved
@@ -784,20 +784,12 @@
     int64_t contentColor = focused ? this->focusedContentColor : this->contentColor;
     int64_t frameColor = focused ? this->focusedFrameColor : this->frameColor;
 
-<<<<<<< HEAD
     if (this->content == this->frame && this->frame) {
-        wbkgd(this->frame, contentColor);
-    }
-    else if (this->frame && this->content) {
-        wbkgd(this->frame, frameColor);
-        wbkgd(this->content, contentColor);
-=======
-    if (this->content == this->frame) {
         wbkgd_internal(this->frame, contentColor);
     }
-    else {
+    else if (this->frame && this->context) {
         wbkgd_internal(this->frame, frameColor);
->>>>>>> 9ed5dfd9
+        wbkgd_internal(this->frame, contentColor);
     }
 }
 
